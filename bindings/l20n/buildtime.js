--- conflicted
+++ resolved
@@ -75,11 +75,6 @@
   if (!this.ast) {
     this.ast = Object.create(null);
   }
-<<<<<<< HEAD
-  for (var id in ast) {
-    this.ast[id] = ast[id];
-    this.entries[id] = ast[id];
-=======
 
   var keys = Object.keys(ast);
 
@@ -87,7 +82,6 @@
   for (var i = 0, key; key = keys[i]; i++) {
     this.entries[key] = ast[key];
     this.ast[key] = ast[key];
->>>>>>> 18e29424
   }
 };
 
