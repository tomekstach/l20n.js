--- conflicted
+++ resolved
@@ -4,15 +4,9 @@
     <title data-l10n-id="title"></title>
 
     <meta name="defaultLanguage" content="en-US">
-<<<<<<< HEAD
     <meta name="availableLanguages" content="en-US, fr">
-    <link rel="localization" href="locales/example.{locale}.properties">
+    <link rel="localization" href="locales/example.{locale}.l20n">
     <script defer="" src="../build/dist/web/l20n.js"></script>
-=======
-    <meta name="availableLanguages" content="en-US">
-    <link rel="localization" href="locales/example.{locale}.l20n">
-    <script defer="" src="../dist/web/l10n.js"></script>
->>>>>>> 993a0f1b
   </head>
 
   <body>
