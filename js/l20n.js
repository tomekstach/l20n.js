var L20n = {
  getContext: function() {
    return new this.Context();
  },
  _startLoading: function(res, callback) {
    var xhr = new XMLHttpRequest();
    xhr.overrideMimeType('text/plain');
    xhr.addEventListener("load", function() {
      return callback(xhr.responseText)
    });
    xhr.open('GET', res.uri, true);
    xhr.send('');
  }
}

L20n.Resource = function(aURI) {
  this.uri = aURI;
}

L20n.Resource.prototype = {
  _loading: true,
  _ast: null,
  uri: null,
}

L20n.Context = function() {
  var mFrozen = false;
  var mResources = {}; // resource files
  var mEvents = {'ready': []}

<<<<<<< HEAD
  mObjects = {
    'resources': {},
    'context': {},
    'globals': {},
  }

}

L20n.Context.prototype = {
  addResource: function(aURI) {
    var res = this._getObject(mObjects['resources'], aURI);
  },
  // we should have getValue for value, getAttributes for attributes and get 
  // for both
  get: function(id, args) {
    return mObjects['resources'][id](); 
    var curObj = this._get(id, args);
    return mObjects['system'].getent(curObj, mObjects['system'], id);
  },
  getAttributes: function(id, args) {
    return {}; // skip the attributes for now
    var curObj = this._get(id, args);
    return mObjects['system'].getattrs(curObj, mObjects['system'], id);
  },
  isFrozen: function() {
    return mFrozen; 
  },
  freeze: function() {
    mFrozen = true;
    if (this.isReady()) {
      this._fireCallback();
    }
  },
  isReady: function() {
    if (!mFrozen)
      return false;
    for (var i = 0; i < mResources.length; i++) {
      if (mResources[i]._loading)
        return false;
    }
    return true;
  },
  set onReady(callback) {
    if (!this.isReady())
      mEvents['ready'].push(callback);
    else
      callback();
  },
  set data(data) {
    mObjects['context'] = data
  },
  get data() {
    return mObjects['context'];
  },

  // Private
  _get: function(id, args) {
    var curObj = mObjects['resources'];
    if (mObjects['context']) {
      mObjects['context'].__proto__ = curObj;
      curObj = mObjects['context'];
    }
    if (args) {
      args.__proto__ = curObj;
      curObj = args;
    }
    mObjects['globals'].__proto__ = curObj;
    return mObjects['globals'];
  },
  _loadObject: function(data, obj) {
    var ast = Parser.parse(data);
    Compiler.compile(ast, obj);
    //new Function(data).call(obj);
  },
  _getObject: function(obj, url) {
    var self = this;
    var res = new L20n.Resource(url);
    var _injectResource = function(data) {
      self._loadObject(data, obj);
      res._loading = false;
      if (self.isReady()) {
        self._fireCallback();
=======
  var mObjects = {
    'asts': {},
    'resources': {}, // resource entities
    'context': {}, // context variables
    'globals': {}, // global variables
  }

  return {
    addResource: function(aURI) {
      var res = this._getObject(mObjects['resources'], aURI);
    },
    __addResourceAST: function(aURI) {
      if (!(aURI in mObjects['asts']))
        mObjects['asts'][aURI] = {'_ast': null}
      var res = this._getObjectAST(mObjects['asts'][aURI], aURI);
    },
    __preprocessResource: function(res) {
      var ast = res._ast;
      for(var node in ast.body) {
        if (ast.body[node].type == 'ImportStatement') {
          var path = ast.body[node].uri.content;
          ast.body[node]._ast = null;
          var res = this._getObjectAST(ast.body[node],
                                       path);
        }
      }
    },
    // we should have getValue for value, getAttributes for attributes and get 
    // for both
    get: function(id, args) {
      return mObjects['resources'][id](); 
      var curObj = this._get(id, args);
      return mObjects['system'].getent(curObj, mObjects['system'], id);
    },
    getAttributes: function(id, args) {
      return {}; // skip the attributes for now
      var curObj = this._get(id, args);
      return mObjects['system'].getattrs(curObj, mObjects['system'], id);
    },
    isFrozen: function() {
      return mFrozen; 
    },
    isReady: function() {
      if (!mFrozen)
        return false;
      for (var i = 0; i < mResources.length; i++) {
        if (mResources[i]._loading)
          return false;
      }
      return true;
    },
    getAST: function() {
      return {'res': mResources, 'obj': mObjects};
    },
    set onReady(callback) {
      mFrozen = true;
      if (!this.isReady())
        mEvents['ready'].push(callback);
      else
        callback();
    },
    set data(data) {
      mObjects['context'] = data
    },
    get data() {
      return mObjects['context'];
    },

    // Private
    _get: function(id, args) {
      var curObj = mObjects['resources'];
      if (mObjects['context']) {
        mObjects['context'].__proto__ = curObj;
        curObj = mObjects['context'];
      }
      if (args) {
        args.__proto__ = curObj;
        curObj = args;
      }
      mObjects['globals'].__proto__ = curObj;
      return mObjects['globals'];
    },
    _loadObject: function(data, obj) {
      //var ast = Parser.parse(data);
      //Compiler.compile(ast, obj);
      //new Function(data).call(obj);
    },
    _getObject: function(obj, url) {
      var self = this;
      if (url in mResources)
        return mResources[url];
      var res = new L20n.Resource(url);
      var _injectResource = function(data) {
        self._loadObject(data, obj);
        res._loading = false;
        if (self.isReady()) {
          self._fireCallback();
        }
      }
      L20n._startLoading(res, _injectResource);
      mResources[url] = res;
      return res;
    },
    _getObjectAST: function(obj, url) {
      var self = this;
      if (url in mResources)
        return mResources[url];
      var res = new L20n.Resource(url);
      var _injectResource = function(data) {
        res._ast = asts[url];
        obj._ast = asts[url];
        self.__preprocessResource(res);
        res._loading = false;
        if (self.isReady()) {
          self._fireCallback();
        }
      }
      _injectResource();
      mResources[url] = res;
      return res;
    },
    _fireCallback: function() {
      if (mEvents['ready'].length) {
        for (var i in mEvents['ready'])
          mEvents['ready'][i]();
        mEvents['ready'] = [];
>>>>>>> 5b8b6cec
      }
    }
  }
}<|MERGE_RESOLUTION|>--- conflicted
+++ resolved
@@ -28,90 +28,6 @@
   var mResources = {}; // resource files
   var mEvents = {'ready': []}
 
-<<<<<<< HEAD
-  mObjects = {
-    'resources': {},
-    'context': {},
-    'globals': {},
-  }
-
-}
-
-L20n.Context.prototype = {
-  addResource: function(aURI) {
-    var res = this._getObject(mObjects['resources'], aURI);
-  },
-  // we should have getValue for value, getAttributes for attributes and get 
-  // for both
-  get: function(id, args) {
-    return mObjects['resources'][id](); 
-    var curObj = this._get(id, args);
-    return mObjects['system'].getent(curObj, mObjects['system'], id);
-  },
-  getAttributes: function(id, args) {
-    return {}; // skip the attributes for now
-    var curObj = this._get(id, args);
-    return mObjects['system'].getattrs(curObj, mObjects['system'], id);
-  },
-  isFrozen: function() {
-    return mFrozen; 
-  },
-  freeze: function() {
-    mFrozen = true;
-    if (this.isReady()) {
-      this._fireCallback();
-    }
-  },
-  isReady: function() {
-    if (!mFrozen)
-      return false;
-    for (var i = 0; i < mResources.length; i++) {
-      if (mResources[i]._loading)
-        return false;
-    }
-    return true;
-  },
-  set onReady(callback) {
-    if (!this.isReady())
-      mEvents['ready'].push(callback);
-    else
-      callback();
-  },
-  set data(data) {
-    mObjects['context'] = data
-  },
-  get data() {
-    return mObjects['context'];
-  },
-
-  // Private
-  _get: function(id, args) {
-    var curObj = mObjects['resources'];
-    if (mObjects['context']) {
-      mObjects['context'].__proto__ = curObj;
-      curObj = mObjects['context'];
-    }
-    if (args) {
-      args.__proto__ = curObj;
-      curObj = args;
-    }
-    mObjects['globals'].__proto__ = curObj;
-    return mObjects['globals'];
-  },
-  _loadObject: function(data, obj) {
-    var ast = Parser.parse(data);
-    Compiler.compile(ast, obj);
-    //new Function(data).call(obj);
-  },
-  _getObject: function(obj, url) {
-    var self = this;
-    var res = new L20n.Resource(url);
-    var _injectResource = function(data) {
-      self._loadObject(data, obj);
-      res._loading = false;
-      if (self.isReady()) {
-        self._fireCallback();
-=======
   var mObjects = {
     'asts': {},
     'resources': {}, // resource entities
@@ -142,12 +58,10 @@
     // we should have getValue for value, getAttributes for attributes and get 
     // for both
     get: function(id, args) {
-      return mObjects['resources'][id](); 
       var curObj = this._get(id, args);
       return mObjects['system'].getent(curObj, mObjects['system'], id);
     },
     getAttributes: function(id, args) {
-      return {}; // skip the attributes for now
       var curObj = this._get(id, args);
       return mObjects['system'].getattrs(curObj, mObjects['system'], id);
     },
@@ -238,7 +152,6 @@
         for (var i in mEvents['ready'])
           mEvents['ready'][i]();
         mEvents['ready'] = [];
->>>>>>> 5b8b6cec
       }
     }
   }
