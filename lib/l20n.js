--- conflicted
+++ resolved
@@ -572,21 +572,6 @@
         clearTimeout(timeout);
         callback(getSync(id, data));
       });
-<<<<<<< HEAD
-      self.addEventListener('error', function(event) {
-        if (overdue) {
-          return;
-        }
-        subctx.get(id, data, function(entity) {
-          if (overdue) {
-            return;
-          }
-          clearTimeout(timeout);
-          callback(entity);
-        }, defaultValue);
-      });
-=======
->>>>>>> eb0c8203
     };
 
     this.__defineSetter__('data', function(data) {
