'use strict';

/* jshint -W079 */
var Promise = require('rsvp').Promise;
var Set = require('es6-set');

var Intl = require('./intl').Intl;
var L10nError = require('./errors').L10nError;
var Context = require('./context').Context;
var EventEmitter = require('./events').EventEmitter;
var io = require('./platform/io');
var PropertiesParser = require('./format/properties/parser').PropertiesParser;
var debug = require('./debug').debug;

function Env(id, manifest) {
  this.id = id;

  this.default = 'i-default';
  this.available = [];

  this._parser = new PropertiesParser(this);
  this._emitter = new EventEmitter();

  this._resMap = Object.create(null);
  this._resCache = Object.create(null);
  this._contexts = new Set();

<<<<<<< HEAD
  this.registered = this._register(manifest);
}

Env.prototype.require = function(langs, resIds) {
  var ctx = new Context(this, this._negotiate(langs), resIds);
=======
  this.registeredLanguages = this._registerLanguages(manifest);
  this.supportedLanguages = this.registeredLanguages.then(function() {
    var supported = Intl.prioritizeLocales(
      this.available, requested, this.default);
    this._emitter.emit('languagechange', supported);
    return supported;
  }.bind(this));
}

Env.prototype.requestLanguages = function(requested) {
  return this.registeredLanguages.then(function() {
    var supported = Intl.prioritizeLocales(
      this.available, requested, this.default);
    this.supportedLanguages = Promise.resolve(supported);
    this._contexts.forEach(function(ctx) {
      return ctx.reset(supported);
    });
    this._emitter.emit('languagechange', supported);
    return this.supportedLanguages;
  }.bind(this));
};

Env.prototype.createContext = function(resIds) {
  var ctx = new Context(this, resIds);
>>>>>>> c107e486

  resIds.forEach(function(res) {
    if (!this._resMap[res]) {
      this._resMap[res] = new Set();
    }
    this._resMap[res].add(ctx);
  }, this);

  this._contexts.add(ctx);
  return ctx;
};

Env.prototype.addEventListener = function(type, listener) {
  this._emitter.addEventListener(type, listener);
};

Env.prototype.removeEventListener = function(type, listener) {
  this._emitter.removeEventListener(type, listener);
};


Env.prototype._registerLanguages = function(manifest) {
  // manifest can be a JSON or a promise
  return Promise.resolve(manifest).then(function(manifest) {
    if (manifest.default_locale) {
      this.default = manifest.default_locale;
    }
    // XXX query the langpack service for more available langs
    if (manifest.locales) {
      this.available = Object.keys(manifest.locales);
    } else {
      this.available = [this.default];
    }
    this._emitter.emit('availablelanguageschange', this.available);
    return this.available;
  }.bind(this));
};

Env.prototype._negotiate = function(langs) {
  return this.registered.then(function() {
    return Promise.resolve(langs);
  }).then(function(requested) {
    return Intl.prioritizeLocales(this.available, requested, this.default);
  }.bind(this));
};

Env.prototype._getResource = function(lang, res) {
  debug('getting resource', res, 'for', lang);
  var cache = this._resCache;
  if (!cache[res]) {
    cache[res] = Object.create(null);
  } else if (cache[res][lang]) {
    debug(res, 'for', lang, 'found in cache; returning');
    return cache[res][lang];
  }

  var url = res.replace('{locale}', lang);
  var type = url.substr(url.lastIndexOf('.') + 1);
  var parse = this._parser.parse.bind(this._parser);

  debug('loading url', url);
  switch (type) {
    case 'properties':
      return cache[res][lang] = io.load(url).then(function(source) {
        debug(url, 'loaded');
        return cache[res][lang] = parse(source);
      }, function(err) {
        debug(url, 'errored with', err);
        // Handle the error but don't propagate it to Promise.all in
        // Context._fetchResources so that Context.ready always fullfills.
        this._emitter.emit('error', err);
        return cache[res][lang] = err;
      }.bind(this));
    default:
      var err = new L10nError('Unknown file type: ' + type);
      debug(url, 'errored with', err);
      return cache[res][lang] = err;
  }
};

exports.Env = Env;<|MERGE_RESOLUTION|>--- conflicted
+++ resolved
@@ -25,38 +25,11 @@
   this._resCache = Object.create(null);
   this._contexts = new Set();
 
-<<<<<<< HEAD
-  this.registered = this._register(manifest);
+  this.registeredLanguages = this._registerLanguages(manifest);
 }
 
-Env.prototype.require = function(langs, resIds) {
+Env.prototype.createContext = function(langs, resIds) {
   var ctx = new Context(this, this._negotiate(langs), resIds);
-=======
-  this.registeredLanguages = this._registerLanguages(manifest);
-  this.supportedLanguages = this.registeredLanguages.then(function() {
-    var supported = Intl.prioritizeLocales(
-      this.available, requested, this.default);
-    this._emitter.emit('languagechange', supported);
-    return supported;
-  }.bind(this));
-}
-
-Env.prototype.requestLanguages = function(requested) {
-  return this.registeredLanguages.then(function() {
-    var supported = Intl.prioritizeLocales(
-      this.available, requested, this.default);
-    this.supportedLanguages = Promise.resolve(supported);
-    this._contexts.forEach(function(ctx) {
-      return ctx.reset(supported);
-    });
-    this._emitter.emit('languagechange', supported);
-    return this.supportedLanguages;
-  }.bind(this));
-};
-
-Env.prototype.createContext = function(resIds) {
-  var ctx = new Context(this, resIds);
->>>>>>> c107e486
 
   resIds.forEach(function(res) {
     if (!this._resMap[res]) {
@@ -96,7 +69,7 @@
 };
 
 Env.prototype._negotiate = function(langs) {
-  return this.registered.then(function() {
+  return this.registeredLanguages.then(function() {
     return Promise.resolve(langs);
   }).then(function(requested) {
     return Intl.prioritizeLocales(this.available, requested, this.default);
