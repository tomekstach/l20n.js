if (typeof define !== 'function') {
  var define = require('amdefine')(module);
}
define(function (require, exports, module) {
  'use strict';

  var EventEmitter = require('./events').EventEmitter;

  function Parser() {

    /* Public */

    this.parse = parse;
    this.addEventListener = addEventListener;
    this.removeEventListener = removeEventListener;

    var _emitter = new EventEmitter();

    var patterns = {
      comment: /^\s*#|^\s*$/,
      entity: /^([^=\s]*)\s*=\s*(.+)$/,
<<<<<<< HEAD
      multiline: /[^\\]\\$/,
      plural: /\{\[\s*plural\(([^\)]+)\)\s*\]\}/,
=======
      multiline: /[^\\]\\$/
>>>>>>> b05231ef
    };

    function parse(source) {
      var ast = [];

      var entries = source.split(/[\r\n]+/);
      for (var i = 0; i < entries.length; i++) {
        var line = entries[i];

        if (patterns['comment'].test(line)) {
          continue;
        }

        while (patterns['multiline'].test(line) && i < entries.length) {
          line = line.slice(0, line.length - 1) + entries[++i];
        }

        var entity_match = line.match(patterns['entity']);
        if (entity_match && entity_match.length == 3) {

          parseEntity(entity_match, ast);
        }
      }
      return {
        type: 'WebL10n',
        body: ast
      };
    }

    function addEntityValue(id, key, value, ast) {
      for (var n in ast) {
        var entry = ast[n];
        if (entry.id.name == id) {
          if (entry.value.type !== 'Hash') {
            var match = entry.value.content.match(patterns['plural']);
            entry.index = [
              {
                type: 'CallExpression',
                callee: {
                  type: 'Identifier',
                  name: 'plural',
                },
                arguments: [{
                  type: 'Identifier',
                  name: match[1]
                }]
              } 
            ];
            match[1];
            entry.value = {
              type: 'Hash',
              content: []
            };
          }
          entry.value.content.push({
            type: 'HashItem',
            key: key,
            value: value
          });
          return;
        }
      }
    }

    function addEntityAttribute(id, key, value, ast) {
      for (var n in ast) {
        var entry = ast[n];
        if (entry.id.name == id) {
          entry.attributes.push({
            type: 'Attribute',
            key: {
              type: 'Identifier',
              name: key
            },
            value: value,
          });
          return;
        }
      }
    }

    function parseEntity(match, ast) {
      var pos = match[1].indexOf('[');
      var value = parseString(match[2]);

      if (pos !== -1) {
        var name = match[1].substr(0, pos);
        var key = match[1].substring(pos + 1, match[1].length - 1);
        addEntityValue(name, key, value, ast);
        return;
      } else {
        pos = match[1].indexOf('.');
        if (pos !== -1) {
          var idParts = match[1].split('.');
          addEntityAttribute(idParts[0], idParts[1], value, ast);
          return;
        }
      }
      ast.push({
        type: 'Entity',
        id: {
          type: 'Identifier',
          name: match[1]
        },
<<<<<<< HEAD
        attributes: [],
        value: value,
=======
        value: value
>>>>>>> b05231ef
      });
    }

    function parseString(str) {
      if (str.indexOf('{{') === -1) {
        return {
          type: 'String',
          content: str
        };
      }

      var chunks = str.split('{{');
      var body = [];

      chunks.forEach(function (chunk, num) {
        if (num === 0) {
          if (chunk.length > 0) {
            body.push({
              type: 'String',
              content: chunk
            });
          }
          return;
        }
        var parts = chunk.split('}}');
        body.push({
          type: 'Identifier',
          name: parts[0]
        });
        if (parts[1].length > 0) {
          body.push({
            type: 'String',
            content: parts[1]
          });
        }
      });
      return {
        type: 'ComplexString',
        body: body
      };
    }

    function addEventListener(type, listener) {
      if (!_emitter) {
        throw Error('Emitter not available');
      }
      return _emitter.addEventListener(type, listener);
    }

    function removeEventListener(type, listener) {
      if (!_emitter) {
        throw Error('Emitter not available');
      }
      return _emitter.removeEventListener(type, listener);
    }
  }

  /* ParserError class */

  Parser.Error = ParserError;

  function ParserError(message, pos, context) {
    this.name = 'ParserError';
    this.message = message;
    this.pos = pos;
    this.context = context;
  }
  ParserError.prototype = Object.create(Error.prototype);
  ParserError.prototype.constructor = ParserError;

  exports.Parser = Parser;

});<|MERGE_RESOLUTION|>--- conflicted
+++ resolved
@@ -19,12 +19,8 @@
     var patterns = {
       comment: /^\s*#|^\s*$/,
       entity: /^([^=\s]*)\s*=\s*(.+)$/,
-<<<<<<< HEAD
       multiline: /[^\\]\\$/,
       plural: /\{\[\s*plural\(([^\)]+)\)\s*\]\}/,
-=======
-      multiline: /[^\\]\\$/
->>>>>>> b05231ef
     };
 
     function parse(source) {
@@ -129,12 +125,8 @@
           type: 'Identifier',
           name: match[1]
         },
-<<<<<<< HEAD
         attributes: [],
         value: value,
-=======
-        value: value
->>>>>>> b05231ef
       });
     }
 
