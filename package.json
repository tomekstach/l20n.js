{
  "name": "l20n",
  "description": "A localization library for Firefox OS",
  "version": "4.0.0-alpha.3",
  "homepage": "http://l20n.org",
  "author": "Mozilla <l10n-drivers@mozilla.org>",
  "license": "Apache-2.0",
  "contributors": [
    {
      "name": "Zibi Braniecki",
      "email": "zbraniecki@mozilla.com"
    },
    {
      "name": "Staś Małolepszy",
      "email": "stas@mozilla.com"
    }
  ],
  "bugs": "https://bugzilla.mozilla.org/enter_bug.cgi?product=Firefox%20OS&component=Gaia::L10n",
  "scripts": {
    "test": "make test-lib"
  },
  "directories": {
    "lib": "./src"
  },
  "main": "./dist/bundle/node/l20n.js",
  "browser": "./dist/bundle/web/l20n-common.js",
  "repository": {
    "type": "git",
    "url": "https://github.com/l20n/l20n.js.git"
  },
  "keywords": [
    "localization",
    "l10n"
  ],
  "devDependencies": {
    "babel-cli": "^6.10.1",
    "babel-plugin-transform-es2015-modules-commonjs": "^6.7.7",
    "babel-polyfill": "^6.9.1",
    "babel-preset-es2015": "^6.9.0",
    "babel-preset-es2015-loose": "^7.0.0",
    "babel-register": "^6.7.2",
    "chai": "^3.5.0",
    "colors": "^1.1.2",
    "commander": "^2.9",
    "eslint": "^3.9.1",
    "karma": "^1.2.0",
    "karma-chai": "^0.1.0",
    "karma-chrome-launcher": "^1.0.1",
    "karma-firefox-launcher": "^1.0.0",
    "karma-mocha": "^1.1.1",
    "mocha": "^3.0.2",
    "prettyjson": "^1.1.3",
<<<<<<< HEAD
    "rollup": "^0.26.7",
    "webcomponents.js": "^0.7.22"
=======
    "rollup": "0.34.10"
>>>>>>> 566eeddd
  },
  "engine": {
    "node": ">=6"
  },
  "eslintConfig": {
    "parserOptions": {
      "ecmaVersion": 6,
      "sourceType": "module"
    },
    "env": {
      "es6": true
    },
    "rules": {
      "valid-typeof": 2,
      "no-console": 1,
      "no-dupe-args": 2,
      "no-dupe-keys": 2,
      "no-duplicate-case": 2,
      "no-extra-semi": 1,
      "no-func-assign": 2,
      "func-call-spacing": [
        2,
        "never"
      ],
      "no-unreachable": 1,
      "no-unexpected-multiline": 2,
      "no-sparse-arrays": 2,
      "block-scoped-var": 2,
      "complexity": [
        1,
        18
      ],
      "dot-location": [
        2,
        "property"
      ],
      "no-implied-eval": 2,
      "no-loop-func": 2,
      "no-magic-numbers": [
        1,
        {
          "ignore": [
            -1,
            0,
            1,
            2
          ]
        }
      ],
      "no-useless-call": 2,
      "no-useless-concat": 2,
      "no-delete-var": 2,
      "no-shadow": 2,
      "no-undef-init": 2,
      "no-unused-vars": 1,
      "consistent-return": 1,
      "curly": [
        2,
        "multi-line"
      ],
      "eqeqeq": 2,
      "no-extend-native": 2,
      "no-global-assign": 2,
      "no-extra-bind": 2,
      "no-redeclare": 2,
      "array-bracket-spacing": 2,
      "brace-style": [
        1,
        "1tbs"
      ],
      "no-mixed-spaces-and-tabs": 2,
      "no-tabs": 2,
      "prefer-arrow-callback": 1,
      "prefer-const": 2,
      "prefer-template": 2,
      "prefer-spread": 2,
      "quotes": [
        2,
        "single",
        {
          "avoidEscape": true
        }
      ],
      "no-var": 2,
      "max-depth": [
        2,
        6
      ],
      "max-len": [
        2,
        80
      ],
      "no-nested-ternary": 2,
      "no-unneeded-ternary": 2,
      "strict": [
        2,
        "global"
      ],
      "indent": [
        2,
        2,
        {
          "SwitchCase": 1
        }
      ],
      "no-useless-escape": 2,
      "no-duplicate-imports": 2,
      "no-unsafe-negation": 2,
      "no-use-before-define": [
        2,
        {
          "functions": false
        }
      ],
      "space-infix-ops": 2,
      "no-constant-condition": [
        1,
        {
          "checkLoops": false
        }
      ],
      "no-empty": 1,
      "use-isnan": 2,
      "dot-notation": 2,
      "no-caller": 2,
      "no-else-return": 2,
      "no-eval": 2,
      "no-implicit-globals": 2,
      "no-iterator": 2,
      "no-multi-spaces": 2,
      "no-multi-str": 2,
      "no-octal": 2,
      "no-proto": 2,
      "no-sequences": 2,
      "block-spacing": 2,
      "eol-last": 2,
      "key-spacing": 2,
      "no-trailing-spaces": 2,
      "prefer-rest-params": 2,
      "no-cond-assign": 2,
      "keyword-spacing": 2,
      "arrow-parens": [2, "as-needed"],
      "no-useless-return": 2,
      "semi": 2,
      "spaced-comment": [2, "always"]
    }
  },
  "dependencies": {
    "documentation": "^4.0.0-beta10"
  }
}<|MERGE_RESOLUTION|>--- conflicted
+++ resolved
@@ -50,12 +50,7 @@
     "karma-mocha": "^1.1.1",
     "mocha": "^3.0.2",
     "prettyjson": "^1.1.3",
-<<<<<<< HEAD
-    "rollup": "^0.26.7",
-    "webcomponents.js": "^0.7.22"
-=======
     "rollup": "0.34.10"
->>>>>>> 566eeddd
   },
   "engine": {
     "node": ">=6"
