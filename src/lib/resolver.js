import { L10nError } from './errors';
import { resolve, ask, fail } from './readwrite';
import builtins, {
  FTLNone, FTLNumber, FTLDateTime, FTLKeyword, FTLList
} from './builtins';

// Unicode bidi isolation characters
const FSI = '\u2068';
const PDI = '\u2069';

const MAX_PLACEABLE_LENGTH = 2500;

function* mapValues(arr) {
  let values = new FTLList();
  for (let elem of arr) {
    values.push(yield* Value(elem));
  }
  return values;
}

function err(msg, fallback) {
  return fail(new FTLNone(fallback), new L10nError(msg));
}

// Helper for choosing entity value
function* DefaultMember(members) {
  for (let member of members) {
    if (member.def) {
      return yield member;
    }
  }

  return yield err('No default');
}


// Half-resolved expressions

function* EntityReference(expr) {
  const rc = yield ask();
  const entity = rc.ctx._getEntity(rc.lang, expr.name);

  if (!entity) {
    return yield err(`Unknown entity: ${expr.name}`, expr.name);
  }

  return yield entity;
}

function* BuiltinReference(expr) {
  const builtin = builtins[expr.name];

  if (!builtin) {
    return yield err(`Unknown built-in: ${expr.name}()`, `${expr.name}()`);
  }

  return yield builtin;
}

function* MemberExpression(expr) {
  const entity = yield* EntityReference(expr.obj);
  const key = yield* Value(expr.key);
  const rc = yield ask();

  for (let member of entity.traits) {
    const memberKey = yield* Value(member.key);
    if (key.match(rc, memberKey)) {
      return yield member;
    }
  }

  return yield err(`Unknown trait: ${key.toString(rc)}`, entity);
}

function* SelectExpression(expr) {
  const selector = yield* Value(expr.exp);
  if (selector instanceof FTLNone) {
    return yield* DefaultMember(expr.vars);
  }

  for (let variant of expr.vars) {
    const key = yield* Value(variant.key);

    if (key instanceof FTLNumber &&
        selector instanceof FTLNumber &&
        key.valueOf() === selector.valueOf()) {
      return yield variant;
    }

    const rc = yield ask();

    if (key instanceof FTLKeyword &&
        key.match(rc, selector)) {
      return yield variant;
    }
  }

  return yield* DefaultMember(expr.vars);
}


// Fully-resolved expressions

function* Value(expr) {
  if (typeof expr === 'string' || expr === null) {
    return yield expr;
  }

  if (Array.isArray(expr)) {
    return yield* Pattern(expr);
  }

  switch (expr.type) {
    case 'kw':
      return yield new FTLKeyword(expr);
    case 'num':
      return yield new FTLNumber(expr.val);
    case 'ext':
      return yield* ExternalArgument(expr);
    case 'call':
      return yield* CallExpression(expr);
    case 'ref':
      const ref = yield* EntityReference(expr);
      return yield* Entity(ref);
    case 'blt':
      const blt = yield* BuiltinReference(expr);
      return yield* Value(blt.val);
    case 'mem':
      const mem = yield* MemberExpression(expr);
      return yield* Value(mem.val);
    case 'sel':
      const sel = yield* SelectExpression(expr);
      return yield* Value(sel.val);
    default:
      return yield* Value(expr.val);
  }
}

function* ExternalArgument(expr) {
  const name = expr.name;
  const { args } = yield ask();

  if (!args || !args.hasOwnProperty(name)) {
    return yield err(`Unknown external: ${name}`, name);
  }

  const arg = args[name];

  switch (typeof arg) {
    case 'string':
      return yield arg;
    case 'number':
      return yield new FTLNumber(arg);
    case 'object':
      if (Array.isArray(arg)) {
        return yield* mapValues(arg);
      }
      if (arg instanceof Date) {
        return yield new FTLDateTime(arg);
      }
    default:
      return yield err(
        'Unsupported external type: ' + name + ', ' + typeof arg, name
      );
  }
}

function* CallExpression(expr) {
  const callee = yield* BuiltinReference(expr.name);

  if (callee instanceof FTLNone) {
    return callee;
  }

  let pargs = [];
  let kargs = [];

  for (let arg of expr.args) {
    if (arg.type === 'kv') {
      const val = yield* Value(arg.val);
      kargs[arg.name] = val;
    } else {
      const val = yield* Value(arg);
      pargs.push(val);
    }
  }

  return yield callee(pargs, kargs);
}

function* Pattern(ptn) {
  const rc = yield ask();

  if (rc.dirty.has(ptn)) {
    return yield err('Cyclic reference');
  }

  rc.dirty.add(ptn);
  let result = '';

  for (let part of ptn) {
    if (typeof part === 'string') {
      result += part;
    } else {
      const value = part.length === 1 ?
        yield* Value(part[0]) : yield* mapValues(part);

      const str = value.toString(rc);
      if (str.length > MAX_PLACEABLE_LENGTH) {
<<<<<<< HEAD
        const trimmed = yield err(
          'Too many characters in placeable ' +
          `(${str.length}, max allowed is ${MAX_PLACEABLE_LENGTH})`,
          str.substr(0, MAX_PLACEABLE_LENGTH)
        );
        result += trimmed;
      } else {
        result += FSI + str + PDI;
=======
        return [
          valseq + FSI + str.substr(0, MAX_PLACEABLE_LENGTH) + PDI,
          [...errseq, ...errs, new L10nError(
            'Too many characters in placeable ' +
            `(${str.length}, max allowed is ${MAX_PLACEABLE_LENGTH})`
          )]
        ];
>>>>>>> 9b2cb9ef
      }
    }
  }

  rc.dirty.delete(ptn);
  return yield result;
}

function* Entity(entity) {
  if (entity.val !== undefined) {
    return yield* Value(entity.val);
  }

  if (!entity.traits) {
    return yield* Value(entity);
  }

  const def = yield* DefaultMember(entity.traits);
  return yield* Value(def);
}

function* valueOf(entity) {
  return yield* Entity(entity);
}

export function format(ctx, lang, args, entity) {
  if (typeof entity === 'string') {
    return [entity, []];
  }

  return resolve(valueOf(entity)).run({
    ctx, lang, args, dirty: new WeakSet()
  });
}<|MERGE_RESOLUTION|>--- conflicted
+++ resolved
@@ -207,24 +207,14 @@
 
       const str = value.toString(rc);
       if (str.length > MAX_PLACEABLE_LENGTH) {
-<<<<<<< HEAD
         const trimmed = yield err(
           'Too many characters in placeable ' +
-          `(${str.length}, max allowed is ${MAX_PLACEABLE_LENGTH})`,
+            `(${str.length}, max allowed is ${MAX_PLACEABLE_LENGTH})`,
           str.substr(0, MAX_PLACEABLE_LENGTH)
         );
-        result += trimmed;
+        result += FSI + trimmed + PDI;
       } else {
         result += FSI + str + PDI;
-=======
-        return [
-          valseq + FSI + str.substr(0, MAX_PLACEABLE_LENGTH) + PDI,
-          [...errseq, ...errs, new L10nError(
-            'Too many characters in placeable ' +
-            `(${str.length}, max allowed is ${MAX_PLACEABLE_LENGTH})`
-          )]
-        ];
->>>>>>> 9b2cb9ef
       }
     }
   }
