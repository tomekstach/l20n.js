--- conflicted
+++ resolved
@@ -3,17 +3,7 @@
 
 export { fetchResource } from './io';
 export { Env } from '../../lib/env';
-<<<<<<< HEAD
 
-export { 
-  default as PropertiesParser
-} from '../../lib/format/properties/parser';
-export {
-  default as L20nParser
-} from '../../lib/format/l20n/entries/parser';
-
-export { format } from '../../lib/resolver';
-=======
 export { format } from '../../lib/resolver';
 export { default as FTLASTParser } from
   '../../lib/format/ftl/ast/parser';
@@ -21,5 +11,5 @@
   '../../lib/format/ftl/entries/parser';
 export { createEntriesFromAST } from
   '../../lib/format/ftl/entries/transformer';
->>>>>>> bbef533a
+
 export * from '../../lib/mocks';