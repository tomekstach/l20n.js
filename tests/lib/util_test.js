/* global assert:true, it, assert:true, describe, before, beforeEach */
/* global navigator, process */
'use strict';

var assert, PropertiesParser;

var reVowels = /[AEIOUaeiou]/;

function digest(str) {
  var cur = 0;
  var i = str.length;
  while (i) {
    if (reVowels.test(str[--i])) {
      cur++;
    }
  }
  return cur;
}

describe('walkContent', function() {
  var L10n, source, ast;

  before(function(done) {
    if (typeof navigator !== 'undefined') {
      require('/build/l10n.js', function() {
        L10n = navigator.mozL10n._getInternalAPI();
        PropertiesParser = L10n.PropertiesParser;
        done();
      });
    } else {
      assert = require('assert');
      L10n = {};
      L10n.walkContent = process.env.L20N_COV ?
        require('../../build/cov/lib/l20n/util').walkContent
        : require('../../lib/l20n/util').walkContent;

      PropertiesParser = process.env.L20N_COV ?
        require('../../build/cov/lib/l20n/parser')
        : require('../../lib/l20n/format/properties/parser');
      done();
    }
  });


  beforeEach(function() {
<<<<<<< HEAD
    ast = propertiesParser.parse(source);
=======
    ast = PropertiesParser.parse(null, source);
>>>>>>> 491d9418
  });

  describe('simple strings and attributes', function(){

    before(function() {
      source = [
        'foo=Foo',
        'foo.attr=An attribute',
      ].join('\n');
    });

    it('walks the value', function(){
      var walked = L10n.walkContent(ast[0], digest);
      assert.strictEqual(walked.$v, 2);
    });

    it('walks the attribute', function(){
      var walked = L10n.walkContent(ast[0], digest);
      assert.strictEqual(walked.attr, 5);
    });

  });

  describe('one-level-deep dict', function(){

    before(function() {
      source = [
        'foo={[ plural(n) ]}',
        'foo[one]=One',
        'foo[two]=Two',
        'foo[few]=Few',
        'foo[many]=Many',
        'foo[other]=Other',
      ].join('\n');
    });

    it('walks the values', function(){
      var walked = L10n.walkContent(ast[0], digest);
      assert.strictEqual(walked.$v.one, 2);
      assert.strictEqual(walked.$v.two, 1);
      assert.strictEqual(walked.$v.few, 1);
      assert.strictEqual(walked.$v.many, 1);
      assert.strictEqual(walked.$v.other, 2);
    });

    it('does not modify the index', function(){
      var walked = L10n.walkContent(ast[0], digest);
      assert.deepEqual(walked.$x, [{t: 'idOrVar', v: 'plural'}, 'n']);
    });

  });

  // XXX parser currently doesn't support nested dicts
  describe.skip('two-level-deep dict', function(){

    before(function() {
      source = [
        'foo={[ plural(n) ]}',
        'foo[other]={[ plural(m) ]}',
        'foo[other][one]=One',
        'foo[other][two]=Two',
        'foo[other][few]=Few',
        'foo[other][many]=Many',
        'foo[other][other]=Other',
      ].join('\n');
    });

    it('walks the values', function(){
      var walked = L10n.walkContent(ast[0], digest);
      assert.strictEqual(walked.$v.other.one, 2);
      assert.strictEqual(walked.$v.other.two, 1);
      assert.strictEqual(walked.$v.other.few, 1);
      assert.strictEqual(walked.$v.other.many, 1);
      assert.strictEqual(walked.$v.other.other, 2);
    });

    it('does not modify the indexes', function(){
      var walked = L10n.walkContent(ast[0], digest);
      assert.deepEqual(
        walked.$x, [{t: 'idOrVar', v: 'plural'}, 'n']);
      assert.deepEqual(
        walked.$v.other.$x, [{t: 'idOrVar', v: 'plural'}, 'n']);
    });

  });

  describe('attribute that is a one-level-deep dict', function(){

    before(function() {
      source = [
        'foo.attr={[ plural(n) ]}',
        'foo.attr[one]=One',
        'foo.attr[two]=Two',
        'foo.attr[few]=Few',
        'foo.attr[many]=Many',
        'foo.attr[other]=Other',
      ].join('\n');
    });

    it('walks the values', function(){
      var walked = L10n.walkContent(ast[0], digest);
      assert.strictEqual(walked.attr.$v.one, 2);
      assert.strictEqual(walked.attr.$v.two, 1);
      assert.strictEqual(walked.attr.$v.few, 1);
      assert.strictEqual(walked.attr.$v.many, 1);
      assert.strictEqual(walked.attr.$v.other, 2);
    });

    it('does not modify the indexes', function(){
      var walked = L10n.walkContent(ast[0], digest);
      assert.deepEqual(walked.attr.$x, [{t: 'idOrVar', v: 'plural'}, 'n']);
    });

  });

});<|MERGE_RESOLUTION|>--- conflicted
+++ resolved
@@ -43,11 +43,7 @@
 
 
   beforeEach(function() {
-<<<<<<< HEAD
-    ast = propertiesParser.parse(source);
-=======
     ast = PropertiesParser.parse(null, source);
->>>>>>> 491d9418
   });
 
   describe('simple strings and attributes', function(){
