--- conflicted
+++ resolved
@@ -12,11 +12,7 @@
     '../../src/lib/format/' + fileformat + '/' + output + '/parser';
 
   if (output === 'ast') {
-<<<<<<< HEAD
-    return require(module).parseResource(text);
-=======
     return require(module).default.parseResource(text);
->>>>>>> 8cda007d
   }
   return require(module).default.parse(null, text);
 };
