var fs = require('fs');

require('babel-register')({
<<<<<<< HEAD
    presets: ['es2015']
});

=======
  presets: ['es2015']
});
>>>>>>> bbef533a
var L20n = require('../../src/runtime/node');
var Context = require('../../src/lib/context').Context;

var ftlCode = fs.readFileSync(__dirname + '/example.ftl').toString();

var data = {
  "brandShortName": "BRANDSHORTNAME",
  "ssid": "SSID",
  "capabilities": "CAPABILITIES",
  "linkSpeed": "LINKSPEED",
  "pin": "PIN",
  "n": 3,
  "name": "NAME",
  "device": "DEVICE",
  "code": "CODE",
  "app": "APP",
  "size": 100,
  "unit": "UNIT",
  "list": "LIST",
  "level": "LEVEL",
  "number": "NUMBER",
  "link1": "LINK1",
  "link2": "LINK2",
  "count": 10,
};

var lang = {
  code:'en-US',
  src: 'app',
};
function micro(time) {
  // time is [seconds, nanoseconds]
  return Math.round((time[0] * 1e9 + time[1]) / 1000);
}

var cumulative = {};
var start = process.hrtime();

cumulative.ftlParseStart = process.hrtime(start);
var ast = L20n.FTLASTParser.parseResource(ftlCode);
cumulative.ftlParseEnd = process.hrtime(start);

cumulative.ftlEntriesParseStart = process.hrtime(start);
var entries = L20n.FTLEntriesParser.parseResource(ftlCode);
cumulative.ftlEntriesParseEnd = process.hrtime(start);

var entries = L20n.createEntriesFromAST(ast).entries;
var ctx = new L20n.MockContext(entries);

cumulative.format = process.hrtime(start);
for (var id in entries) {
  L20n.format(ctx, lang, data, entries[id]);
}
cumulative.formatEnd = process.hrtime(start);

var results = {
  ftlParse: micro(cumulative.ftlParseEnd) - micro(cumulative.ftlParseStart),
  ftlEntriesParse: micro(cumulative.ftlEntriesParseEnd) - micro(cumulative.ftlEntriesParseStart),
  format: micro(cumulative.formatEnd) - micro(cumulative.format),
};
console.log(JSON.stringify(results));<|MERGE_RESOLUTION|>--- conflicted
+++ resolved
@@ -1,14 +1,8 @@
 var fs = require('fs');
 
 require('babel-register')({
-<<<<<<< HEAD
-    presets: ['es2015']
-});
-
-=======
   presets: ['es2015']
 });
->>>>>>> bbef533a
 var L20n = require('../../src/runtime/node');
 var Context = require('../../src/lib/context').Context;
 
