--- conflicted
+++ resolved
@@ -12,11 +12,7 @@
 program
   .version('0.0.1')
   .usage('[options] command')
-<<<<<<< HEAD
-  .option('-s, --sample <int>', 'Sample size [150]', 50)
-=======
   .option('-s, --sample <int>', 'Sample size [50]', 50)
->>>>>>> bbef533a
   .option('-p, --progress', 'Show progress')
   .option('-n, --no-color', 'Print without color')
   .option('-r, --raw', 'Print raw JSON')
